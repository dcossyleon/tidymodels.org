@import url('https://fonts.googleapis.com/css?family=Libre+Baskerville:400,400i&display=swap');


.serif {
  font-family: 'Libre Baskerville', serif;
  color: #302c41;
}

body, button, input, textarea {
  font-family: 'Lato', sans-serif;
  font-size: 17px;
  font-weight: normal;
  -webkit-font-smoothing: antialiased; 
}


.listItem .itemDetails .itemMeta .itemDate, .listItem .itemDetails .itemMeta .itemInfo {
  font-size: .875rem;
}    

.listItem .itemDetails .itemHeader .itemTag {
  font-size: .875rem;
}



/* ----WHITE SPACE ----*/

.article-content h2 {
  margin-bottom: 1.5em; /* increased from 0.5 main-site.css */
}

.bandContent{
  max-width: 1100px; /*Main container width with page content */
}

.splitColumns {
  display: flex;
  justify-content: space-between;
  display: -ms-flexbox;
  -ms-flex-pack: justify;
  display: -webkit-box;
  display: -webkit-flex;
  -webkit-justify-content: space-between;
  align-items: flex-start; }
  .splitColumns .column75 {
    width: 70%; } /* Change from main-site's 73% > 70% */
  .splitColumns .column67 {
    width: 65%; }
  .splitColumns .column50 {
    width: 48%; }
  .splitColumns .column33 {
    width: 31%; }
  .splitColumns .column25 {
    width: 23%; }
    .splitColumns .column25 .columnImage {
      width: 276px; }
  .splitColumns .columnImage {
    max-width: 100%;
    margin-bottom: 1em;
    background-repeat: no-repeat;
    background-size: cover; }

@media screen and (max-width: 1023px) { /* Same as main-site, but ensures that media query is not overrident by above rule */
  .splitColumns {
    flex-wrap: wrap;
    -ms-flex-wrap: wrap; }
    .splitColumns .column75, .splitColumns .column67, .splitColumns .column50, .splitColumns .column33, .splitColumns .column25 {
      width: 100%; }
    .splitColumns.withMobileMargins .column75, .splitColumns.withMobileMargins .column67, .splitColumns.withMobileMargins .column50, .splitColumns.withMobileMargins .column33, .splitColumns.withMobileMargins .column25 {
      margin-bottom: 30px; } }


#TOC {
  margin: 1.5em 0 3em 0; /*around TOC for Getting Started */
}


/*----- general LINKS ----- */

a {
  transition: color 0.3s;
}

/*----- COLORED LIST BULLET----*/

.article-content ul,
.learn-top-nav ul {
  list-style: none; /* Remove default bullets */
}

.article-content ul li::before, 
.learn-top-nav ul li::before {
  content: "\2022";  /* Add content: \2022 is the CSS Code/unicode for a bullet */
  color: #CA225E; /* Change the color */
  font-weight: bold; /* If you want it to be bold */
  display: inline-block; /* Needed to add space between the bullet and the text */
  width: 1.5em; /* Also needed for space (tweak if needed) */
  margin-left: -1.7em; /* Also needed for space (tweak if needed) */
}

.article-content ul > li > p {
  display: inline; /* to have content show up next to bullet */
}

.article-content ul > li { /*to add back in space between bullet items that I took away by making p display inline */
  margin-top: 1em;
  margin-bottom: 1em;
}



/*--------- BODY HEADERS -------*/

div.tagline {
  font-family: 'Lato', sans-serif !important;
  text-transform: uppercase;
  font-size: 1.2rem !important;
  font-weight: bold;
  letter-spacing: 2px;
}

.article-title,               /* Most page titles */
.column75 div.sectionTitle {  /* Learn page section title */
  font-family: 'Lato', sans-serif;
  color: #CA225E;
  font-weight: normal;
  text-transform: none;
  letter-spacing: normal;
  font-size: 2.4em; /* same as main-site, but duplicated here so it applies to Learn .sectionTitle */
}

h1, h2, h3, .itemTitle {   
  font-family: 'Lato', sans-serif;
  font-weight: normal;
  font-size: 1.3em;
  text-transform: uppercase;
  letter-spacing: 1.5pt;
}

h2 {
  color: #1a162d;
}

.itemTitle a { /* For Learn Page headers */
  color: #1a162d;
}

.itemTitle a:hover { /* For Learn List Page headers */
  color: #1a162d99;
  text-decoration: none;
}

h3 {
  font-size: 1.1em;
  color: #1a162d90;
}

h3 a {
  color: #CA225E;
  text-transform: none;
  font-size: 1.5em;
  letter-spacing: normal;
}

h4 {
  font-size: 1.1em;
  color: #1a162d90;
}

/*---------TOC----------*/

/*TOC header font attributes*/
/*#TOC is for Getting Started body content TOC */
/*.column25 .sectionTitle is for right sidebar TOC headers */

#TOC, .column25 .sectionTitle, .sectionTitle a {
  text-transform: uppercase;
  letter-spacing: 2pt;
  font-size: 0.8rem !important;
  font-weight: bold;
}

  .sectionTitle, .sectionTitle a{
    color: #CA225E;
  }
  
  #TOC a { /* Get Started Page TOC */
    color: #ca225ec9;
  }

/*Getting Started TOC divider -- styling may change */

/*
#TOC{
    padding: 2em;
    position: relative;
}
#TOC:after,
#TOC:before {
    border: 1pt solid #ca225e3d; 
    bottom: 0;    
    content: '';
    position: absolute;
    top: 0;
    width: 5%;
}
#TOC:after {
    border-left: none;
    right: 0;
}
#TOC:before {
    border-right: none;
    left: 0;
}

*/


/*Sidebar TOC links for Learn and Packages pages */
#TableOfContents a, 
.articleCategory a {
  font-family: 'Lato', sans-serif;
  color: #1a162d99;
  transition: color 0.3s;
  font-size: 15px;
  letter-spacing: 1pt;
}

#TableOfContents a:hover,
.articleCategory a:hover {
  color: #1a162dde;
  text-decoration: none;

}

/*-- Getting Started Page Left Sidebar -- */

.column25-left .sectionTitle { /* Numbered content sections, hanging indent */
  display: flex; 
  text-transform: uppercase;
  letter-spacing: 2pt;
  font-size: 0.8rem !important;
  font-weight: bold;
}

.column25-left .sectionTitle a{
  font-family: 'Lato', sans-serif;
  color: #1a162d99;
  transition: color 0.3s;
  font-size: 15px !important;
  text-transform: none;
  letter-spacing: 1pt;
  font-weight: normal;
}

.column25-left .sectionTitle.start:first-of-type a { /* GET STARTED LABEL */
  text-transform: uppercase;
  letter-spacing: 2pt;
  font-size: 0.8rem !important;
  font-weight: bold;
}

.column25-left .sectionTitle a:hover:not(.current) {
  color: #1a162dde;
  text-decoration: none;
}

.column25-left .sectionTitle.current {
  color: #CA225E;
  text-decoration: none;
}

.column25 {
  padding-left: 3em;
  border-left: solid #d9d9d9 1pt;
}

.column25-left {
  padding-top: 20px;
  padding-right: 3em;
  border-right: solid #d9d9d9 1pt;
  max-width: 250px;
}

.column25-left .section {
  margin-bottom: 20px;
}

/* Learn List Page */

.learn-list .article-title {
  font-size: 1.1em;
}

.article-content.learn-list ul {
    list-style: none;
    border-left: 1pt solid #ffc0cb78;
}

.article-content.learn-list ul li::before {
  content: " ";  /* Add content: \2022 is the CSS Code/unicode for a bullet */
}


.learning-objective-text {
  color: #1a162d9e;
}

.icon-attribution, 
.icon-attribution a {
  font-size: 9pt;
  text-transform: uppercase;
  color: #a19ea9;
}

/* Learn subsection*/

.learning-objective {
  color: #1a162dcf;
  font-size: 0.8em;
  letter-spacing: 1pt;
  display: inline-block;
}

.single-learning-objective-text {
    color: #1a162d9e;
    font-style: italic;
  }





/*-------- NAVBAR --------- */

/*navbar header items */

a.productName {
  transition: color 0.3s; /*is this being applied? */
}

#menu {
  text-transform: uppercase;
  letter-spacing: 2pt;
  font-size: 0.8rem !important;
}
 
#rStudioHeader {
  -moz-box-shadow: 0 1px 0px 0px rgba(0, 0, 0, 0.15);
  -webkit-box-shadow: 0 1px 0px 0px rgba(0, 0, 0, 0.15);
  box-shadow: 0 1px 0px 0px rgba(0, 0, 0, 0.15);
}

/*---- HOME BAND TEXT COLOR -----*/
/*first band*/

#homeContent .band.first a{
 } 
  
#homeContent .band.first a:hover {
  } 

/*second band*/
#homeContent .band.second {
  color: black;
  border-bottom: solid 1pt #d9d9d9;
  border-top: solid 1pt #d9d9d9;
} 


/* Easter egg in corner of homepage */

#homeContent .bee1 {
  display: block;
}

/*-----TABLES-----*/

.article-content {
  overflow-x: auto; /*was scroll, but we probably want to create a parent container around only tables*/
}

table tbody tr td:last-child {
  padding: 15px 13px;
}

table thead tr th:last-child {
    padding: 15px 13px;
}

/* MISC */
/* This is to specifically target the package tag links within GEtting Started.*/
/* This is a pretty brittle style rule and should probably get replaced */

.column75 > a {
  color: #1a162d80;
}

/*---- STICKY TOC for all w/ SMOOTH SCROLL-----*/

.column25, .column25-left {
  position: sticky;
  top: 5.53em;
}

html {
  scroll-behavior: smooth;
}


/*-----CUSTOM STICKY NOTE EVENTS-----*/

.event {
  -moz-box-shadow: 0 0px 0px 0px rgba(0, 0, 0, 0.1);
  -webkit-box-shadow: 0 0px 0px 0px rgba(0, 0, 0, 0.1);
  box-shadow: 0 0px 0px 0px rgba(0, 0, 0, 0.1);
}

  .event:nth-child(2) {
    -webkit-transform: rotate(360deg);
    transform: rotate(360deg); }
    
  .event:nth-child(3) {
    -webkit-transform: rotate(0deg);
    transform: rotate(0deg); }

.section .event {
    border-top: 7pt solid #a19ea936;
    background-color: #eab0c41a;
}

.section .event a{
    color: #1a162d;
}

/* LEARN THUMBNAILS */

.flex-container.learn-list{
  display: flex;
}

.image-container.learn-list {
  width: 100px;
  margin-right: 2em;
}

.image-cropper {
    width: 100px;
    height: 100px;
    position: relative;
    overflow: hidden;
    margin: 2em auto;
}

.learn-thumbnail {
  display: inline;
  margin: 0 auto;
  width: auto;
}

.learn-list.itemDescription { /* "See all" link */
  margin-left: 2em;
}


/* Bracketed TOC for single articles */

a.learn-top-nav-item,
.tutorial #TableOfContents a {
  text-transform: uppercase;
  letter-spacing: 2pt;
  font-size: 0.8rem !important;
  font-weight: bold;
  color: #ca225ec9;
}

a.learn-top-nav-item:hover,
.tutorial #TableOfContents a:hover {
  color: #CA225E;
  text-decoration: none;
}


.listItem.learn-top-nav,
.listItem.tutorial {
 padding: 1em;
 position: relative;
}

.listItem.learn-top-nav:after,
.listItem.learn-top-nav:before,
.listItem.tutorial:after,
.listItem.tutorial:before {
    border: 1pt solid #ca225e3d; 
    bottom: 0;    
    content: '';
    position: absolute;
    top: 0;
    width: 2.5%;
}
.listItem.learn-top-nav:after,
.listItem.tutorial:after {
    border-left: none;
    right: 0;
}
.listItem.learn-top-nav:before,
.listItem.tutorial:before{
    border-right: none;
    left: 0;
}

/*----ANCHORS----*/

.anchor-container{
  position: relative;
}

.anchor{
  top: -100px; /* absolute value must be > than navbar */
  position: absolute;
}


/*----Single Tutorial TOC----*/

.tutorial #TableOfContents ul li::before {
	content: "\2022";
	color: #CA225E;
	font-weight: bold;
	display: inline-block;
	width: 1.5em;
	margin-left: -1.7em; 
}

.tutorial #TableOfContents ul {
	list-style: none;
	line-height: 1.6em;
	padding-left: 2em;
	margin-bottom: 0em;
}

/*----Increase font sizes and spacing----*/

.listItem .itemDetails .itemDescription {
	font-size: 1.2em;
	line-height: 1.6em;
}

.article-title {
	line-height: 1.3em;
}

.articleCategory {
	padding-left: 0px;
}

#rStudioHeader #menu .menuItem:last-of-type {
	padding-right: 0px;
}

/*----DataTables formatting----*/


table.dataTable {
  display: block;
  width: 770px;
	text-align: left;
	font-size: 1rem;
	max-width: 770px;
	table-layout: fixed;
	word-wrap:break-word;
	overflow-x: auto;
}

table.dataTable tbody td {
	line-height: 1.5em;
}

table.dataTable thead th, 
table.dataTable thead td,
table.dataTable.no-footer, 
.dataTables_wrapper.no-footer .dataTables_scrollBody {
	border-bottom: 1px solid #a19ea936 !important;
}

table.dataTable thead {
	background-color: #eab0c41a;
	text-transform: uppercase;
}

/*----Make all TOCs sentence case----*/

#TableOfContents:first-letter {
  text-transform: capitalize;
}

sup {
  vertical-align: super;
  font-size: smaller;
}

/*----Format tags taxonomy list on start pages----*/

.tags-list {
  margin-bottom: 20px;
}

.tags-list a {
  color: #1a162d99;
	transition: color 0.3s;
}

.tags-list a:hover {
	color: #1a162dde;
	text-decoration: none;
}

/*----Article footers with previous/next in section links----*/

.article-footer {
  border-top: solid #d9d9d9 1pt;
	margin-top: 30px;
	padding-top: 10px;
	font-size: .9em;
	color: #707070;
}

/*----Landing page----*/

#homeContent .bookCover {
	width: 600px;
	height: auto;
	-moz-box-shadow: none !important;
	-webkit-box-shadow: none !important;
	box-shadow: none !important;
	-webkit-transform: rotate(359deg);
	transform: rotate(359deg);
	float: left;
	margin: 60px 40px 40px 40px;
}



/*stickies in the  bands */
#homeContent .blurb .event {
  background-color: #eab0c400;
}


#homeContent .blurb .event {
	border: 1pt solid #eab0c452;
	background-color: #f5e2e800;
}

#homeContent .blurb .event a {
	color: #1a162d;
}

#homeContent .blurb .event .eventTitle,
#homeContent .blurb .event .eventTitle a {
  text-transform: uppercase;
  letter-spacing: 2pt;
  font-weight: bold !important;
  color: #ca235e;
  font-size: 0.85em;
}

#homeContent .event .eventTitle a:hover {
  color: #3c061e;
  text-decoration: none;
}

#homeContent .event .eventTitle a .fa-xs { /* font awesome icon */
  font-size: .8em; 
}

#homeContent .event .eventDetails {
  color: #272626;
  line-height: 30px;
  font-size: 18px;
}

#homeContent .event .eventDetails a {
	text-decoration: underline;
}

/*----Mobile display----*/

@media screen and (max-width: 1023px) {

  #homeContent .bookCover {
    margin: 40px auto;
  }
  
  .column25 {
	padding-left: 0em;
	border-left: none;
}

  .column25-left {
  position: static;
  padding-top: 50px;
	padding-right: 0em;
	border-right: none; 
	max-width: 100%;
	border-top: 1px solid #80808094;
}
  
  .column25-left .section .section {
   margin-bottom: 25px;
}

  .start {
	flex-direction: column-reverse;
}

/* dont show anchor link on small screens */
  h2 a.hanchor {
    visibility: hidden;
  }
}

@media screen and (max-width: 700px) {
  .flex-container.learn-list {
    display: block;
  }
  
  .image-container.learn-list {
    margin: 0 auto;
  }
}

/*---Giraffe easter egg */
.giraffe {
  height: 70px;
  width: 50px;
  background-image: url('../images/giraffe.jpg');
  background-size: contain;
  background-repeat: no-repeat;
}

.hanchor { 
  font-size: 100%; 
  /*visibility: hidden; */
  color: #1a162d50;
  opacity: 0.6;
}

h2:hover a { 
  color: #1a162d99;
  /*visibility: visible;*/
  text-decoration: none;
  opacity: 0.9;
}


/* Copy to Clipboard */

.copy {
  width: inherit;
  background-color: #e2e2e2 ;
  border: none;
  border-radius: 2px;
  float: right;
  font-size: 60%;
  padding: 4px 4px 4px 4px;
}

/* pkgdown clipboard */

.hasCopyButton {
  position: relative;
}

.btn-copy-ex {
  position: absolute;
  right: 0;
  top: 0;
  visibility: hidden;
}

.hasCopyButton:hover button.btn-copy-ex {
  visibility: visible;
}

/* Bootstrap Tooltips */

.tooltip {
  position: absolute;
  z-index: 1070;
  display: block;
  margin: 0;
  font-family: -apple-system, BlinkMacSystemFont, "Segoe UI", Roboto, "Helvetica Neue", Arial, sans-serif, "Apple Color Emoji", "Segoe UI Emoji", "Segoe UI Symbol", "Noto Color Emoji";
  font-style: normal;
  font-weight: 400;
  line-height: 1.5;
  text-align: left;
  text-align: start;
  text-decoration: none;
  text-shadow: none;
  text-transform: none;
  letter-spacing: normal;
  word-break: normal;
  word-spacing: normal;
  white-space: normal;
  line-break: auto;
  font-size: 0.875rem;
  word-wrap: break-word;
  opacity: 0;
}

.tooltip.show {
  opacity: 0.9;
}

.tooltip .arrow {
  position: absolute;
  display: block;
  width: 0.8rem;
  height: 0.4rem;
}

.tooltip .arrow::before {
  position: absolute;
  content: "";
  border-color: transparent;
  border-style: solid;
}

.bs-tooltip-top, .bs-tooltip-auto[x-placement^="top"] {
  padding: 0.4rem 0;
}

.bs-tooltip-top .arrow, .bs-tooltip-auto[x-placement^="top"] .arrow {
  bottom: 0;
}

.bs-tooltip-top .arrow::before, .bs-tooltip-auto[x-placement^="top"] .arrow::before {
  top: 0;
  border-width: 0.4rem 0.4rem 0;
  border-top-color: #000;
}

.bs-tooltip-right, .bs-tooltip-auto[x-placement^="right"] {
  padding: 0 0.4rem;
}

.bs-tooltip-right .arrow, .bs-tooltip-auto[x-placement^="right"] .arrow {
  left: 0;
  width: 0.4rem;
  height: 0.8rem;
}

.bs-tooltip-right .arrow::before, .bs-tooltip-auto[x-placement^="right"] .arrow::before {
  right: 0;
  border-width: 0.4rem 0.4rem 0.4rem 0;
  border-right-color: #000;
}

.bs-tooltip-bottom, .bs-tooltip-auto[x-placement^="bottom"] {
  padding: 0.4rem 0;
}

.bs-tooltip-bottom .arrow, .bs-tooltip-auto[x-placement^="bottom"] .arrow {
  top: 0;
}

.bs-tooltip-bottom .arrow::before, .bs-tooltip-auto[x-placement^="bottom"] .arrow::before {
  bottom: 0;
  border-width: 0 0.4rem 0.4rem;
  border-bottom-color: #000;
}

.bs-tooltip-left, .bs-tooltip-auto[x-placement^="left"] {
  padding: 0 0.4rem;
}

.bs-tooltip-left .arrow, .bs-tooltip-auto[x-placement^="left"] .arrow {
  right: 0;
  width: 0.4rem;
  height: 0.8rem;
}

.bs-tooltip-left .arrow::before, .bs-tooltip-auto[x-placement^="left"] .arrow::before {
  left: 0;
  border-width: 0.4rem 0 0.4rem 0.4rem;
  border-left-color: #000;
}

.tooltip-inner {
  max-width: 200px;
  padding: 0.25rem 0.5rem;
  color: #fff;
  text-align: center;
  background-color: #1a162d;
  border-radius: 0.25rem;
}

.tooltip.left .tooltip-arrow {
    top: 50%;
    right: 0;
    margin-top: -5px;
    border-width: 5px 0 5px 5px;
    border-left-color: #1a162d;
}
.tooltip-arrow {
    position: absolute;
    width: 0;
    height: 0;
    border-color: transparent;
    border-style: solid;
}

/**/

.tooltip.left {
    padding: 0 5px;
    margin-left: -3px;
}
.tooltip.in {
    filter: alpha(opacity=90);
    opacity: .9;
}
.fade.in {
    opacity: 1;
}

/* button */

.btn-primary {
    color: #fff;
    background-color: #1a162db5 ;
    border-color: #1a162d;
}

.btn-primary:hover {
    color: #fcfcfc;
    background-color: #1a162d;
    border-color: #1a162d;
}

.btn {
    display: inline-block;
    margin-bottom: 0;
    font-weight: 400;
    text-align: center;
    white-space: nowrap;
    vertical-align: middle;
    -ms-touch-action: manipulation;
    touch-action: manipulation;
    cursor: pointer;
    background-image: none;
    border: 1px solid transparent;
    padding: 6px 12px;
    font-size: 14px;
    line-height: 1.42857143;
    border-radius: 4px;
    -webkit-user-select: none;
    -moz-user-select: none;
    -ms-user-select: none;
    user-select: none;
}

/* --- */

.fade {
  transition: opacity 0.15s linear;
}

<<<<<<< HEAD
/*------- Div tip Shortcodes --------*/

div.note {
  padding: 1em;
  margin: 1em 0;
  padding-left: 100px;
  background-size: 70px;
  background-repeat: no-repeat;
  background-position: 15px center;
  min-height: 120px;
  color: #1a162dcc;
  background-color: #eab0c41a;
  border-top: 7pt solid #a19ea936;
  max-width: 80%;
  line-height: 1.75em;
  font-size: 0.85em;
  letter-spacing: 1pt;
}

div.note {
  background-image: url("../images/robot.png");
}
=======

/* Code Chunk Overflow */

pre code {
  display: block;
  overflow-x: scroll;
}
>>>>>>> 179a14ab
<|MERGE_RESOLUTION|>--- conflicted
+++ resolved
@@ -968,7 +968,13 @@
   transition: opacity 0.15s linear;
 }
 
-<<<<<<< HEAD
+/* Code Chunk Overflow */
+
+pre code {
+  display: block;
+  overflow-x: scroll;
+}
+
 /*------- Div tip Shortcodes --------*/
 
 div.note {
@@ -991,12 +997,4 @@
 div.note {
   background-image: url("../images/robot.png");
 }
-=======
-
-/* Code Chunk Overflow */
-
-pre code {
-  display: block;
-  overflow-x: scroll;
-}
->>>>>>> 179a14ab
+
