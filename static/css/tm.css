--- conflicted
+++ resolved
@@ -1,10 +1,3 @@
-<<<<<<< HEAD
-=======
-@import url('https://fonts.googleapis.com/css?family=Spartan:400,700&display=swap'); 
-
->>>>>>> 2b0d2624
-@import url('https://fonts.googleapis.com/css?family=Libre+Baskerville:400,700&display=swap');
-
 body, button, input, textarea {
   font-family: 'Lato', sans-serif;
   font-size: 17px;
@@ -20,8 +13,6 @@
   font-size: .875rem;
 }
 
-<<<<<<< HEAD
-=======
 
 
 /* ----WHITE SPACE ----*/
@@ -68,19 +59,11 @@
 
 
 
->>>>>>> 2b0d2624
 /*----- general LINKS ----- */
 
 a {
   transition: color 0.3s;
 }
-<<<<<<< HEAD
-/*
-a:hover {
-  text-decoration: none;
-}*/
-=======
->>>>>>> 2b0d2624
 
 /*----- COLORED LIST BULLET----*/
 
@@ -90,19 +73,11 @@
 
 .article-content ul li::before {
   content: "\2022";  /* Add content: \2022 is the CSS Code/unicode for a bullet */
-<<<<<<< HEAD
-  color: #f6b73c; /* Change the color */
-  font-weight: bold; /* If you want it to be bold */
-  display: inline-block; /* Needed to add space between the bullet and the text */
-  width: 1.5em; /* Also needed for space (tweak if needed) */
-  margin-left: -1em; /* Also needed for space (tweak if needed) */
-=======
   color: #CA225E; /* Change the color */
   font-weight: bold; /* If you want it to be bold */
   display: inline-block; /* Needed to add space between the bullet and the text */
   width: 1.5em; /* Also needed for space (tweak if needed) */
   margin-left: -1.7em; /* Also needed for space (tweak if needed) */
->>>>>>> 2b0d2624
 }
 
 .article-content ul > li > p {
@@ -117,23 +92,11 @@
 /*--------- HEADERS -------*/
 
 div.tagline {
-<<<<<<< HEAD
-  font-family: 'Libre Baskerville', serif !important;
-=======
   font-family: 'Lato', sans-serif !important;
->>>>>>> 2b0d2624
   text-transform: uppercase;
   font-size: 1.2rem !important;
   font-weight: bold;
   letter-spacing: 2px;
-<<<<<<< HEAD
-}
-
-h1, .article-title {
-  font-family: 'Libre Baskerville', serif;
-  color: #4254A7;
-  font-weight: bold;
-=======
   
 }
 
@@ -141,22 +104,15 @@
   font-family: 'Lato', sans-serif;
   color: #CA225E;
   font-weight: normal;
->>>>>>> 2b0d2624
   font-size: 2em;
 }
 
 h2 {
-<<<<<<< HEAD
-  font-family: 'Libre Baskerville', serif;
-  font-weight: bold;
-  font-size: 1.25em;
-=======
   font-family: 'Lato', sans-serif;
   font-weight: normal;
   font-size: 1.25em;
   text-transform: uppercase;
   letter-spacing: 1.5pt;
->>>>>>> 2b0d2624
 }
 
 
@@ -169,32 +125,19 @@
   letter-spacing: 2pt;
   font-size: 0.8rem !important;
   font-weight: bold;
-<<<<<<< HEAD
-  color: #4254A7;
-=======
   color: #CA225E;
->>>>>>> 2b0d2624
 }
 
 /*TOC links */
 #TableOfContents a {
-<<<<<<< HEAD
-  font-family: 'Libre Baskerville';
-  color: #00000075;
-=======
   font-family: 'Lato', sans-serif;
   color: #1a162d99;
->>>>>>> 2b0d2624
   transition: color 0.3s;
   font-size: 15px;
 }
 
 #TableOfContents a:hover {
-<<<<<<< HEAD
-  color: silver;
-=======
   color: #1a162dde;
->>>>>>> 2b0d2624
   text-decoration: none;
 }
 
@@ -203,13 +146,11 @@
   border-left: solid #d9d9d9 1pt;
 }
 
-<<<<<<< HEAD
 .column25-left {
   padding-top: 20px;
   padding-right: 3em;
   position: fixed;
   border-right: solid #d9d9d9 1pt;
-  max-width: 250px;
 }
 
 #page-wrap { 
@@ -218,18 +159,18 @@
   position: relative; 
 }
 
-=======
->>>>>>> 2b0d2624
+#TOC, .sectionTitle, .sectionTitle a {
+  text-transform: uppercase;
+  letter-spacing: 2pt;
+  font-size: 0.8rem !important;
+  font-weight: bold;
+}
+
 /*-------- NAVBAR --------- */
 
 /*navbar header items */
 
 a.productName {
-<<<<<<< HEAD
-  /*font-family: 'Libre Baskerville', serif !important;
-  letter-spacing: 2;
-=======
->>>>>>> 2b0d2624
   transition: color 0.3s; /*is this even being applied?? */
 }
 
@@ -245,32 +186,14 @@
   box-shadow: 0 1px 0px 0px rgba(0, 0, 0, 0.15);
 }
 
-<<<<<<< HEAD
-#TOC, .sectionTitle, .sectionTitle a {
-  text-transform: uppercase;
-  letter-spacing: 2pt;
-  font-size: 0.8rem !important;
-  font-weight: bold;
-}
-
-=======
->>>>>>> 2b0d2624
 /*---- HOME BAND TEXT COLOR -----*/
 /*first band*/
 
 #homeContent .band.first a{
-<<<<<<< HEAD
-  color: #4254A7;
-  transition: color 0.3s;} 
-  
-#homeContent .band.first a:hover {
-  color: #4254A7; } 
-=======
  } 
   
 #homeContent .band.first a:hover {
   } 
->>>>>>> 2b0d2624
 
 /*second band*/
 #homeContent .band.second {
@@ -280,60 +203,11 @@
 } 
 
 #homeContent .band.second a{
-<<<<<<< HEAD
-  transition: color 0.3s;} 
+  } 
   
 #homeContent .band.second a:hover {
-   } 
+  } 
   
 #homeContent .bee1 {
   display: none;
-}
-
-/*--------- HEXES -------*/
-
-    #homeContent .band.first .bandContent {
-      padding-top: 220px;
-      height: 100%;
-      background-image: url(images/tidy-back-01a.svg);
-      background-repeat: no-repeat;
-      background-size: 570px 690px; }
-      
-          #homeContent .band.second .bandContent {
-      padding-top: 120px;
-      padding-bottom: 100px;
-      height: 100%;
-      background-image: url(images/tidy-back-02a.svg);
-      background-repeat: no-repeat;
-      background-size: 700px 952px; }
-      
-          #homeContent .band.third .bandContent {
-      height: 450px;
-      padding-top: 100px;
-      padding-bottom: 100px;
-      background-image: url(images/tidy-back-03a.svg);
-      background-repeat: no-repeat;
-      background-size: 650px 450px; }
-      
-      .package-section .packages .package {
-  position: relative;
-  height: 200px;
-  overflow-y: hidden;
-  background-size: 190px 215px;
-  background-repeat: no-repeat;
-  background-position: left top;
-  background-image: url(images/tidy-packages-back-01.svg); }
-  .package-section .packages .package:first-of-type {
-    background-image: url(images/tidy-packages-back-02.svg); }
-  .package-section .packages .package:last-of-type {
-    background-image: url(images/tidy-packages-back-03.svg); }
-=======
-  } 
-  
-#homeContent .band.second a:hover {
-  } 
-  
-#homeContent .bee1 {
-  display: none;
-}
->>>>>>> 2b0d2624
+}