--- conflicted
+++ resolved
@@ -47,23 +47,6 @@
               </div>
               
               <div class="itemMeta">
-<<<<<<< HEAD
-                <div class="author article-content">
-                    <ul>
-                    <!-- Ranges through content/posts/*.md -->
-                    {{ range .Pages }}
-                        <li>
-                        <a href="{{.Permalink}}">{{.Title}}</a>
-                        {{ with .Description }}
-                        <br><p class= "serif">{{ print "Learning Objective:" | markdownify | upper }} <em>{{ . | markdownify }}</em></p>
-                        {{ end }}
-                        </li>
-                    {{ end }}
-                    </ul>
-                </div>
-                <div class="itemDescription">{{ default .Description | markdownify }}
-                  <a class="readMore" href="{{ .RelPermalink }}">See all &#187;</a>
-=======
                 <div class="flex-container learn-list">
                   
                   <!--thumbnail images-->
@@ -91,7 +74,6 @@
                   <div class="itemDescription learn-list">{{ default .Description | markdownify }}
                     <a class="readMore" href="{{ .RelPermalink }}">See all &#187;</a>
                   </div>
->>>>>>> a4cc9dfe
                 </div>
               </div>
               
