--- conflicted
+++ resolved
@@ -343,11 +343,7 @@
 mda_fit
 #> parsnip model object
 #> 
-<<<<<<< HEAD
-#> Fit time:  29ms 
-=======
-#> Fit time:  19ms 
->>>>>>> 800031ab
+#> Fit time:  21ms 
 #> Call:
 #> mda::mda(formula = formula, data = data, subclasses = ~2)
 #> 
@@ -436,7 +432,7 @@
   fit(mpg ~ ., data = mtcars)
 #> parsnip model object
 #> 
-#> Fit time:  5ms 
+#> Fit time:  4ms 
 #> Call:
 #> rlm(formula = formula, data = data)
 #> Converged in 8 iterations
@@ -482,11 +478,8 @@
 
 For an example package that uses parsnip definitions, take a look at the [discrim](https://github.com/tidymodels/discrim) package.
 
-<<<<<<< HEAD
 {{% warning %}} To use a new model and/or engine in the broader tidymodels infrastructure, we recommend your model definition declarations (e.g. `set_new_model()` and similar) reside in a package. If these definitions are in a script only, the new model may not work with the tune package, for example for parallel processing. {{%/ warning %}}
 
-=======
->>>>>>> 800031ab
 ## Your model, tuning parameters, and you
 
 The tune package can be used to find reasonable values of model arguments via tuning. There are some S3 methods that are useful to define for your model. `discrim_mixture()` has one main tuning parameter: `sub_classes`. To work with tune it is _helpful_ (but not required) to use an S3 method called `tunable()` to define which arguments should be tuned and how values of those arguments should be generated. 
@@ -682,7 +675,7 @@
 ```
 #> ─ Session info ───────────────────────────────────────────────────────────────
 #>  setting  value                       
-#>  version  R version 3.6.1 (2019-07-05)
+#>  version  R version 3.6.2 (2019-12-12)
 #>  os       macOS Mojave 10.14.6        
 #>  system   x86_64, darwin15.6.0        
 #>  ui       X11                         
@@ -708,8 +701,8 @@
 #>  tibble     * 3.0.1   2020-04-20 [1] CRAN (R 3.6.2)
 #>  tidymodels * 0.1.0   2020-02-16 [1] CRAN (R 3.6.0)
 #>  tune       * 0.1.0   2020-04-02 [1] CRAN (R 3.6.2)
-#>  workflows  * 0.1.0   2019-12-30 [1] CRAN (R 3.6.1)
-#>  yardstick  * 0.0.5   2020-01-23 [1] CRAN (R 3.6.0)
+#>  workflows  * 0.1.1   2020-03-17 [1] CRAN (R 3.6.0)
+#>  yardstick  * 0.0.6   2020-03-17 [1] CRAN (R 3.6.0)
 #> 
 #> [1] /Library/Frameworks/R.framework/Versions/3.6/Resources/library
 ```
